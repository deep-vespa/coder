--- conflicted
+++ resolved
@@ -163,15 +163,10 @@
   return response.data
 }
 
-<<<<<<< HEAD
-export const getTemplates = async (organizationId: string): Promise<TypesGen.Template[]> => {
-  const response = await axios.get<TypesGen.TemplatesResponse>(
-=======
 export const getTemplates = async (
   organizationId: string,
 ): Promise<TypesGen.Template[]> => {
-  const response = await axios.get<TypesGen.Template[]>(
->>>>>>> 459ee4e6
+  const response = await axios.get<TypesGen.TemplatesResponse>(
     `/api/v2/organizations/${organizationId}/templates`,
   )
   return response.data.templates
@@ -438,24 +433,16 @@
 export const updateUserPassword = async (
   userId: TypesGen.User["id"],
   updatePassword: TypesGen.UpdateUserPasswordRequest,
-<<<<<<< HEAD
-): Promise<undefined> => axios.put(`/api/v2/users/${userId}/password`, updatePassword)
-
-export const getSiteRoles = async (): Promise<TypesGen.AssignableRole[]> => {
-  const response = await axios.get<TypesGen.AssignableRolesResponse>(`/api/v2/users/roles`)
-  return response.data.roles
-=======
 ): Promise<undefined> =>
   axios.put(`/api/v2/users/${userId}/password`, updatePassword)
 
 export const getSiteRoles = async (): Promise<
-  Array<TypesGen.AssignableRoles>
+  TypesGen.AssignableRole[]
 > => {
-  const response = await axios.get<Array<TypesGen.AssignableRoles>>(
+  const response = await axios.get<TypesGen.AssignableRolesResponse>(
     `/api/v2/users/roles`,
   )
-  return response.data
->>>>>>> 459ee4e6
+  return response.data.roles
 }
 
 export const updateUserRoles = async (
