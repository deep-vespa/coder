package terraform

import (
	"strings"

	"github.com/awalterschulze/gographviz"
	tfjson "github.com/hashicorp/terraform-json"
	"github.com/mitchellh/mapstructure"
	"golang.org/x/xerrors"

	"github.com/coder/terraform-provider-coder/provider"

	"github.com/coder/coder/provisionersdk/proto"
)

// A mapping of attributes on the "coder_agent" resource.
type agentAttributes struct {
	Auth            string            `mapstructure:"auth"`
	OperatingSystem string            `mapstructure:"os"`
	Architecture    string            `mapstructure:"arch"`
	Directory       string            `mapstructure:"dir"`
	ID              string            `mapstructure:"id"`
	Token           string            `mapstructure:"token"`
	Env             map[string]string `mapstructure:"env"`
	StartupScript   string            `mapstructure:"startup_script"`
}

// A mapping of attributes on the "coder_app" resource.
type agentAppAttributes struct {
	AgentID     string                     `mapstructure:"agent_id"`
	Name        string                     `mapstructure:"name"`
	Icon        string                     `mapstructure:"icon"`
	URL         string                     `mapstructure:"url"`
	Command     string                     `mapstructure:"command"`
	Share       string                     `mapstructure:"share"`
	Subdomain   bool                       `mapstructure:"subdomain"`
	Healthcheck []appHealthcheckAttributes `mapstructure:"healthcheck"`
}

// A mapping of attributes on the "healthcheck" resource.
type appHealthcheckAttributes struct {
	URL       string `mapstructure:"url"`
	Interval  int32  `mapstructure:"interval"`
	Threshold int32  `mapstructure:"threshold"`
}

// A mapping of attributes on the "coder_metadata" resource.
type metadataAttributes struct {
	ResourceID string         `mapstructure:"resource_id"`
	Hide       bool           `mapstructure:"hide"`
	Icon       string         `mapstructure:"icon"`
	Items      []metadataItem `mapstructure:"item"`
}

type metadataItem struct {
	Key       string `mapstructure:"key"`
	Value     string `mapstructure:"value"`
	Sensitive bool   `mapstructure:"sensitive"`
	IsNull    bool   `mapstructure:"is_null"`
}

// ConvertResourcesAndParameters consumes Terraform state and a GraphViz representation produced by
// `terraform graph` to produce resources consumable by Coder.
// nolint:gocyclo
func ConvertResourcesAndParameters(modules []*tfjson.StateModule, rawGraph string) ([]*proto.Resource, []*proto.Parameter, error) {
	parsedGraph, err := gographviz.ParseString(rawGraph)
	if err != nil {
		return nil, nil, xerrors.Errorf("parse graph: %w", err)
	}
	graph, err := gographviz.NewAnalysedGraph(parsedGraph)
	if err != nil {
		return nil, nil, xerrors.Errorf("analyze graph: %w", err)
	}

	resources := make([]*proto.Resource, 0)
	resourceAgents := map[string][]*proto.Agent{}

	// Indexes Terraform resources by their label and ID.
	// The label is what "terraform graph" uses to reference nodes, and the ID
	// is used by "coder_metadata" resources to refer to their targets. (The ID
	// field is only available when reading a state file, and not when reading a
	// plan file.)
	tfResourceByLabel := map[string]*tfjson.StateResource{}
	resourceLabelByID := map[string]string{}
	var findTerraformResources func(mod *tfjson.StateModule)
	findTerraformResources = func(mod *tfjson.StateModule) {
		for _, module := range mod.ChildModules {
			findTerraformResources(module)
		}
		for _, resource := range mod.Resources {
			label := convertAddressToLabel(resource.Address)
			// index by label
			tfResourceByLabel[label] = resource
			// index by ID, if it exists
			id, ok := resource.AttributeValues["id"]
			if ok {
				idString, ok := id.(string)
				if ok {
					resourceLabelByID[idString] = label
				}
			}
		}
	}
	for _, module := range modules {
		findTerraformResources(module)
	}

	// Find all agents!
	for _, tfResource := range tfResourceByLabel {
		if tfResource.Type != "coder_agent" {
			continue
		}
		var attrs agentAttributes
		err = mapstructure.Decode(tfResource.AttributeValues, &attrs)
		if err != nil {
			return nil, nil, xerrors.Errorf("decode agent attributes: %w", err)
		}
		agent := &proto.Agent{
			Name:            tfResource.Name,
			Id:              attrs.ID,
			Env:             attrs.Env,
			StartupScript:   attrs.StartupScript,
			OperatingSystem: attrs.OperatingSystem,
			Architecture:    attrs.Architecture,
			Directory:       attrs.Directory,
		}
		switch attrs.Auth {
		case "token":
			agent.Auth = &proto.Agent_Token{
				Token: attrs.Token,
			}
		default:
			// If token authentication isn't specified,
			// assume instance auth. It's our only other
			// authentication type!
			agent.Auth = &proto.Agent_InstanceId{}
		}

		// The label is used to find the graph node!
		agentLabel := convertAddressToLabel(tfResource.Address)

		var agentNode *gographviz.Node
		for _, node := range graph.Nodes.Lookup {
			// The node attributes surround the label with quotes.
			if strings.Trim(node.Attrs["label"], `"`) != agentLabel {
				continue
			}
			agentNode = node
			break
		}
		if agentNode == nil {
			return nil, nil, xerrors.Errorf("couldn't find node on graph: %q", agentLabel)
		}

		var agentResource *graphResource
		for _, resource := range findResourcesInGraph(graph, tfResourceByLabel, agentNode.Name, 0, true) {
			if agentResource == nil {
				// Default to the first resource because we have nothing to compare!
				agentResource = resource
				continue
			}
			if resource.Depth < agentResource.Depth {
				// There's a closer resource!
				agentResource = resource
				continue
			}
			if resource.Depth == agentResource.Depth && resource.Label < agentResource.Label {
				agentResource = resource
				continue
			}
		}

		if agentResource == nil {
			continue
		}

		agents, exists := resourceAgents[agentResource.Label]
		if !exists {
			agents = make([]*proto.Agent, 0)
		}
		agents = append(agents, agent)
		resourceAgents[agentResource.Label] = agents
	}

	// Manually associate agents with instance IDs.
	for _, resource := range tfResourceByLabel {
		if resource.Type != "coder_agent_instance" {
			continue
		}
		agentIDRaw, valid := resource.AttributeValues["agent_id"]
		if !valid {
			continue
		}
		agentID, valid := agentIDRaw.(string)
		if !valid {
			continue
		}
		instanceIDRaw, valid := resource.AttributeValues["instance_id"]
		if !valid {
			continue
		}
		instanceID, valid := instanceIDRaw.(string)
		if !valid {
			continue
		}

		for _, agents := range resourceAgents {
			for _, agent := range agents {
				if agent.Id != agentID {
					continue
				}
				agent.Auth = &proto.Agent_InstanceId{
					InstanceId: instanceID,
				}
				break
			}
		}
	}

	// Associate Apps with agents.
	for _, resource := range tfResourceByLabel {
		if resource.Type != "coder_app" {
			continue
		}
		var attrs agentAppAttributes
		err = mapstructure.Decode(resource.AttributeValues, &attrs)
		if err != nil {
<<<<<<< HEAD
			d, _ := json.MarshalIndent(resource.AttributeValues, "", "    ")
			fmt.Print(string(d))
			return nil, nil, xerrors.Errorf("decode app attributes: %w", err)
=======
			return nil, xerrors.Errorf("decode app attributes: %w", err)
>>>>>>> df89e2c3
		}
		if attrs.Name == "" {
			// Default to the resource name if none is set!
			attrs.Name = resource.Name
		}
		var healthcheck *proto.Healthcheck
		if len(attrs.Healthcheck) != 0 {
			healthcheck = &proto.Healthcheck{
				Url:       attrs.Healthcheck[0].URL,
				Interval:  attrs.Healthcheck[0].Interval,
				Threshold: attrs.Healthcheck[0].Threshold,
			}
		}

		sharingLevel := proto.AppSharingLevel_OWNER
		switch strings.ToLower(attrs.Share) {
		case "owner":
			sharingLevel = proto.AppSharingLevel_OWNER
		case "authenticated":
			sharingLevel = proto.AppSharingLevel_AUTHENTICATED
		case "public":
			sharingLevel = proto.AppSharingLevel_PUBLIC
		}

		for _, agents := range resourceAgents {
			for _, agent := range agents {
				// Find agents with the matching ID and associate them!
				if agent.Id != attrs.AgentID {
					continue
				}
				agent.Apps = append(agent.Apps, &proto.App{
					Name:         attrs.Name,
					Command:      attrs.Command,
					Url:          attrs.URL,
					Icon:         attrs.Icon,
					Subdomain:    attrs.Subdomain,
					SharingLevel: sharingLevel,
					Healthcheck:  healthcheck,
				})
			}
		}
	}

	// Associate metadata blocks with resources.
	resourceMetadata := map[string][]*proto.Resource_Metadata{}
	resourceHidden := map[string]bool{}
	resourceIcon := map[string]string{}
	for _, resource := range tfResourceByLabel {
		if resource.Type != "coder_metadata" {
			continue
		}
		var attrs metadataAttributes
		err = mapstructure.Decode(resource.AttributeValues, &attrs)
		if err != nil {
			return nil, nil, xerrors.Errorf("decode metadata attributes: %w", err)
		}

		var targetLabel string
		// This occurs in a plan, because there is no resource ID.
		// We attempt to find the closest node, just so we can hide it from the UI.
		if attrs.ResourceID == "" {
			resourceLabel := convertAddressToLabel(resource.Address)

			var attachedNode *gographviz.Node
			for _, node := range graph.Nodes.Lookup {
				// The node attributes surround the label with quotes.
				if strings.Trim(node.Attrs["label"], `"`) != resourceLabel {
					continue
				}
				attachedNode = node
				break
			}
			if attachedNode == nil {
				continue
			}
			var attachedResource *graphResource
			for _, resource := range findResourcesInGraph(graph, tfResourceByLabel, attachedNode.Name, 0, false) {
				if attachedResource == nil {
					// Default to the first resource because we have nothing to compare!
					attachedResource = resource
					continue
				}
				if resource.Depth < attachedResource.Depth {
					// There's a closer resource!
					attachedResource = resource
					continue
				}
				if resource.Depth == attachedResource.Depth && resource.Label < attachedResource.Label {
					attachedResource = resource
					continue
				}
			}
			if attachedResource == nil {
				continue
			}
			targetLabel = attachedResource.Label
		}
		if targetLabel == "" {
			targetLabel = resourceLabelByID[attrs.ResourceID]
		}
		if targetLabel == "" {
			continue
		}

		resourceHidden[targetLabel] = attrs.Hide
		resourceIcon[targetLabel] = attrs.Icon
		for _, item := range attrs.Items {
			resourceMetadata[targetLabel] = append(resourceMetadata[targetLabel],
				&proto.Resource_Metadata{
					Key:       item.Key,
					Value:     item.Value,
					Sensitive: item.Sensitive,
					IsNull:    item.IsNull,
				})
		}
	}

	for _, resource := range tfResourceByLabel {
		if resource.Mode == tfjson.DataResourceMode {
			continue
		}
		if resource.Type == "coder_agent" || resource.Type == "coder_agent_instance" || resource.Type == "coder_app" || resource.Type == "coder_metadata" {
			continue
		}
		label := convertAddressToLabel(resource.Address)

		agents, exists := resourceAgents[label]
		if exists {
			applyAutomaticInstanceID(resource, agents)
		}

		resources = append(resources, &proto.Resource{
			Name:     resource.Name,
			Type:     resource.Type,
			Agents:   agents,
			Hide:     resourceHidden[label],
			Icon:     resourceIcon[label],
			Metadata: resourceMetadata[label],
		})
	}

	parameters := make([]*proto.Parameter, 0)
	for _, resource := range tfResourceByLabel {
		if resource.Type != "coder_parameter" {
			continue
		}
		var param provider.Parameter
		err = mapstructure.Decode(resource.AttributeValues, &param)
		if err != nil {
			return nil, nil, xerrors.Errorf("decode map values for coder_parameter.%s: %w", resource.Name, err)
		}
		protoParam := &proto.Parameter{
			Name:         param.Name,
			Description:  param.Description,
			Type:         param.Type,
			Mutable:      param.Mutable,
			DefaultValue: param.Default,
			Icon:         param.Icon,
		}
		if len(param.Validation) == 1 {
			protoParam.ValidationRegex = param.Validation[0].Regex
			protoParam.ValidationMax = int32(param.Validation[0].Max)
			protoParam.ValidationMin = int32(param.Validation[0].Min)
		}
		if len(param.Option) > 0 {
			protoParam.Options = make([]*proto.ParameterOption, 0, len(param.Option))
			for _, option := range param.Option {
				protoParam.Options = append(protoParam.Options, &proto.ParameterOption{
					Name:        option.Name,
					Description: option.Description,
					Value:       option.Value,
					Icon:        option.Icon,
				})
			}
		}
		parameters = append(parameters, protoParam)
	}

	return resources, parameters, nil
}

// convertAddressToLabel returns the Terraform address without the count
// specifier. eg. "module.ec2_dev.ec2_instance.dev[0]" becomes "module.ec2_dev.ec2_instance.dev"
func convertAddressToLabel(address string) string {
	return strings.Split(address, "[")[0]
}

type graphResource struct {
	Label string
	Depth uint
}

// applyAutomaticInstanceID checks if the resource is one of a set of *magical* IDs
// that automatically index their identifier for automatic authentication.
func applyAutomaticInstanceID(resource *tfjson.StateResource, agents []*proto.Agent) {
	// These resource types are for automatically associating an instance ID
	// with an agent for authentication.
	key, isValid := map[string]string{
		"google_compute_instance":         "instance_id",
		"aws_instance":                    "id",
		"aws_spot_instance_request":       "spot_instance_id",
		"azurerm_linux_virtual_machine":   "virtual_machine_id",
		"azurerm_windows_virtual_machine": "virtual_machine_id",
	}[resource.Type]
	if !isValid {
		return
	}

	// The resource type doesn't support
	// automatically setting the instance ID.
	instanceIDRaw, isValid := resource.AttributeValues[key]
	if !isValid {
		return
	}
	instanceID, isValid := instanceIDRaw.(string)
	if !isValid {
		return
	}
	for _, agent := range agents {
		// Didn't use instance identity.
		if agent.GetToken() != "" {
			continue
		}
		if agent.GetInstanceId() != "" {
			// If an instance ID is manually specified, do not override!
			continue
		}

		agent.Auth = &proto.Agent_InstanceId{
			InstanceId: instanceID,
		}
	}
}

// findResourcesInGraph traverses directionally in a graph until a resource is found,
// then it stores the depth it was found at, and continues working up the tree.
// nolint:revive
func findResourcesInGraph(graph *gographviz.Graph, tfResourceByLabel map[string]*tfjson.StateResource, nodeName string, currentDepth uint, up bool) []*graphResource {
	graphResources := make([]*graphResource, 0)
	mapping := graph.Edges.DstToSrcs
	if !up {
		mapping = graph.Edges.SrcToDsts
	}
	for destination := range mapping[nodeName] {
		destinationNode := graph.Nodes.Lookup[destination]
		// Work our way up the tree!
		graphResources = append(graphResources, findResourcesInGraph(graph, tfResourceByLabel, destinationNode.Name, currentDepth+1, up)...)

		destinationLabel, exists := destinationNode.Attrs["label"]
		if !exists {
			continue
		}
		destinationLabel = strings.Trim(destinationLabel, `"`)
		resource, exists := tfResourceByLabel[destinationLabel]
		if !exists {
			continue
		}
		// Data sources cannot be associated with agents for now!
		if resource.Mode != tfjson.ManagedResourceMode {
			continue
		}
		// Don't associate Coder resources with other Coder resources!
		if strings.HasPrefix(resource.Type, "coder_") {
			continue
		}
		graphResources = append(graphResources, &graphResource{
			Label: destinationLabel,
			Depth: currentDepth,
		})
	}

	return graphResources
}<|MERGE_RESOLUTION|>--- conflicted
+++ resolved
@@ -225,13 +225,7 @@
 		var attrs agentAppAttributes
 		err = mapstructure.Decode(resource.AttributeValues, &attrs)
 		if err != nil {
-<<<<<<< HEAD
-			d, _ := json.MarshalIndent(resource.AttributeValues, "", "    ")
-			fmt.Print(string(d))
 			return nil, nil, xerrors.Errorf("decode app attributes: %w", err)
-=======
-			return nil, xerrors.Errorf("decode app attributes: %w", err)
->>>>>>> df89e2c3
 		}
 		if attrs.Name == "" {
 			// Default to the resource name if none is set!
