--- conflicted
+++ resolved
@@ -17,21 +17,14 @@
 	"golang.org/x/oauth2"
 	"golang.org/x/xerrors"
 
-<<<<<<< HEAD
+	"cdr.dev/slog"
+	"github.com/coder/coder/coderd/audit"
 	"github.com/coder/coder/coderd/authzquery"
-=======
-	"cdr.dev/slog"
-
-	"github.com/coder/coder/coderd/audit"
->>>>>>> 3724d814
 	"github.com/coder/coder/coderd/database"
 	"github.com/coder/coder/coderd/httpapi"
 	"github.com/coder/coder/coderd/httpmw"
 	"github.com/coder/coder/coderd/rbac"
-<<<<<<< HEAD
-=======
 	"github.com/coder/coder/coderd/userpassword"
->>>>>>> 3724d814
 	"github.com/coder/coder/codersdk"
 )
 
@@ -48,6 +41,7 @@
 func (api *API) postLogin(rw http.ResponseWriter, r *http.Request) {
 	var (
 		ctx               = r.Context()
+		systemCtx         = authzquery.WithAuthorizeSystemContext(ctx, rbac.RolesAdminSystem())
 		auditor           = api.Auditor.Load()
 		aReq, commitAudit = audit.InitRequest[database.APIKey](rw, &audit.RequestParams{
 			Audit:   *auditor,
@@ -64,7 +58,7 @@
 		return
 	}
 
-	user, err := api.Database.GetUserByEmailOrUsername(ctx, database.GetUserByEmailOrUsernameParams{
+	user, err := api.Database.GetUserByEmailOrUsername(systemCtx, database.GetUserByEmailOrUsernameParams{
 		Email: loginWithPassword.Email,
 	})
 	if err != nil && !xerrors.Is(err, sql.ErrNoRows) {
@@ -126,7 +120,7 @@
 		return
 	}
 
-	cookie, key, err := api.createAPIKey(ctx, createAPIKeyParams{
+	cookie, key, err := api.createAPIKey(systemCtx, createAPIKeyParams{
 		UserID:     user.ID,
 		LoginType:  database.LoginTypePassword,
 		RemoteAddr: r.RemoteAddr,
@@ -749,15 +743,8 @@
 			err  error
 		)
 
-<<<<<<< HEAD
-		user, link, err = findLinkedUser(systemCtx, tx, params.LinkedID, params.Email)
-		if err != nil {
-			return xerrors.Errorf("find linked user: %w", err)
-		}
-=======
 		user = params.User
 		link = params.Link
->>>>>>> 3724d814
 
 		if user.ID == uuid.Nil && !params.AllowSignups {
 			return httpError{
@@ -862,7 +849,7 @@
 
 		// Ensure groups are correct.
 		if len(params.Groups) > 0 {
-			err := api.Options.SetUserGroups(systemCtx, tx, user.ID, params.Groups)
+			err := api.Options.SetUserGroups(ctx, tx, user.ID, params.Groups)
 			if err != nil {
 				return xerrors.Errorf("set user groups: %w", err)
 			}
@@ -913,11 +900,7 @@
 		return nil, database.APIKey{}, xerrors.Errorf("in tx: %w", err)
 	}
 
-<<<<<<< HEAD
-	cookie, err := api.createAPIKey(systemCtx, createAPIKeyParams{
-=======
-	cookie, key, err := api.createAPIKey(ctx, createAPIKeyParams{
->>>>>>> 3724d814
+	cookie, key, err := api.createAPIKey(systemCtx, createAPIKeyParams{
 		UserID:     user.ID,
 		LoginType:  params.LoginType,
 		RemoteAddr: r.RemoteAddr,
