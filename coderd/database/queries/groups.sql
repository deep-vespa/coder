--- conflicted
+++ resolved
@@ -20,10 +20,6 @@
 LIMIT
 	1;
 
-<<<<<<< HEAD
-
-=======
->>>>>>> 08412fd1
 -- name: GetGroupMembers :many
 SELECT
 	users.*
