--- conflicted
+++ resolved
@@ -985,169 +985,6 @@
 	httpapi.Write(ctx, rw, http.StatusOK, convertOrganization(organization))
 }
 
-<<<<<<< HEAD
-// Authenticates the user with an email and password.
-//
-// @Summary Log in user
-// @ID log-in-user
-// @Accept json
-// @Produce json
-// @Tags Authorization
-// @Param request body codersdk.LoginWithPasswordRequest true "Login request"
-// @Success 201 {object} codersdk.LoginWithPasswordResponse
-// @Router /users/login [post]
-func (api *API) postLogin(rw http.ResponseWriter, r *http.Request) {
-	ctx := r.Context()
-	var loginWithPassword codersdk.LoginWithPasswordRequest
-	if !httpapi.Read(ctx, rw, r, &loginWithPassword) {
-		return
-	}
-
-	systemCtx := authzquery.WithAuthorizeSystemContext(ctx, rbac.RolesAdminSystem())
-	user, err := api.Database.GetUserByEmailOrUsername(systemCtx, database.GetUserByEmailOrUsernameParams{
-		Email: loginWithPassword.Email,
-	})
-	if err != nil && !xerrors.Is(err, sql.ErrNoRows) {
-		httpapi.Write(ctx, rw, http.StatusInternalServerError, codersdk.Response{
-			Message: "Internal error.",
-		})
-		return
-	}
-
-	// If the user doesn't exist, it will be a default struct.
-	equal, err := userpassword.Compare(string(user.HashedPassword), loginWithPassword.Password)
-	if err != nil {
-		httpapi.Write(ctx, rw, http.StatusInternalServerError, codersdk.Response{
-			Message: "Internal error.",
-		})
-		return
-	}
-	if !equal {
-		// This message is the same as above to remove ease in detecting whether
-		// users are registered or not. Attackers still could with a timing attack.
-		httpapi.Write(ctx, rw, http.StatusUnauthorized, codersdk.Response{
-			Message: "Incorrect email or password.",
-		})
-		return
-	}
-
-	if user.LoginType != database.LoginTypePassword {
-		httpapi.Write(ctx, rw, http.StatusForbidden, codersdk.Response{
-			Message: fmt.Sprintf("Incorrect login type, attempting to use %q but user is of login type %q", database.LoginTypePassword, user.LoginType),
-		})
-		return
-	}
-
-	// If the user logged into a suspended account, reject the login request.
-	if user.Status != database.UserStatusActive {
-		httpapi.Write(ctx, rw, http.StatusUnauthorized, codersdk.Response{
-			Message: "Your account is suspended. Contact an admin to reactivate your account.",
-		})
-		return
-	}
-
-	cookie, err := api.createAPIKey(systemCtx, createAPIKeyParams{
-		UserID:     user.ID,
-		LoginType:  database.LoginTypePassword,
-		RemoteAddr: r.RemoteAddr,
-	})
-	if err != nil {
-		httpapi.Write(ctx, rw, http.StatusInternalServerError, codersdk.Response{
-			Message: "Failed to create API key.",
-			Detail:  err.Error(),
-		})
-		return
-	}
-
-	http.SetCookie(rw, cookie)
-
-	httpapi.Write(ctx, rw, http.StatusCreated, codersdk.LoginWithPasswordResponse{
-		SessionToken: cookie.Value,
-	})
-}
-
-// Clear the user's session cookie.
-//
-// @Summary Log out user
-// @ID log-out-user
-// @Security CoderSessionToken
-// @Produce json
-// @Tags Users
-// @Success 200 {object} codersdk.Response
-// @Router /users/logout [post]
-func (api *API) postLogout(rw http.ResponseWriter, r *http.Request) {
-	ctx := r.Context()
-	// Get a blank token cookie.
-	cookie := &http.Cookie{
-		// MaxAge < 0 means to delete the cookie now.
-		MaxAge: -1,
-		Name:   codersdk.SessionTokenCookie,
-		Path:   "/",
-	}
-	http.SetCookie(rw, cookie)
-
-	// Delete the session token from database.
-	apiKey := httpmw.APIKey(r)
-	err := api.Database.DeleteAPIKeyByID(ctx, apiKey.ID)
-	if err != nil {
-		httpapi.Write(ctx, rw, http.StatusInternalServerError, codersdk.Response{
-			Message: "Internal error deleting API key.",
-			Detail:  err.Error(),
-		})
-		return
-	}
-
-	// Deployments should not host app tokens on the same domain as the
-	// primary deployment. But in the case they are, we should also delete this
-	// token.
-	if appCookie, _ := r.Cookie(httpmw.DevURLSessionTokenCookie); appCookie != nil {
-		appCookieRemove := &http.Cookie{
-			// MaxAge < 0 means to delete the cookie now.
-			MaxAge: -1,
-			Name:   httpmw.DevURLSessionTokenCookie,
-			Path:   "/",
-			Domain: "." + api.AccessURL.Hostname(),
-		}
-		http.SetCookie(rw, appCookieRemove)
-
-		id, _, err := httpmw.SplitAPIToken(appCookie.Value)
-		if err == nil {
-			err = api.Database.DeleteAPIKeyByID(ctx, id)
-			if err != nil {
-				// Don't block logout, just log any errors.
-				api.Logger.Warn(r.Context(), "failed to delete devurl token on logout",
-					slog.Error(err),
-					slog.F("id", id),
-				)
-			}
-		}
-	}
-
-	// This code should be removed after Jan 1 2023.
-	// This code logs out of the old session cookie before we renamed it
-	// if it is a valid coder token. Otherwise, this old cookie hangs around
-	// and we never log out of the user.
-	oldCookie, err := r.Cookie("session_token")
-	if err == nil && oldCookie != nil {
-		_, _, err := httpmw.SplitAPIToken(oldCookie.Value)
-		if err == nil {
-			cookie := &http.Cookie{
-				// MaxAge < 0 means to delete the cookie now.
-				MaxAge: -1,
-				Name:   "session_token",
-				Path:   "/",
-			}
-			http.SetCookie(rw, cookie)
-		}
-	}
-
-	httpapi.Write(ctx, rw, http.StatusOK, codersdk.Response{
-		Message: "Logged out!",
-	})
-}
-
-=======
->>>>>>> 3724d814
 type CreateUserRequest struct {
 	codersdk.CreateUserRequest
 	LoginType database.LoginType
